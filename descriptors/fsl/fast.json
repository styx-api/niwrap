--- conflicted
+++ resolved
@@ -317,11 +317,7 @@
   "tool-version": "5.0.9",
   "schema-version": "0.5",
   "container-image": {
-<<<<<<< HEAD
-    "image": "fcp-indi/c-pac",
-=======
     "image": "fcpindi/c-pac:latest",
->>>>>>> 33b50f1c
     "type": "docker"
   },
   "tags": {
