--- conflicted
+++ resolved
@@ -248,7 +248,6 @@
             "id": "metric_type",
             "name": "Metric Type",
             "type": "String",
-<<<<<<< HEAD
             "value-choices": [
               "SSD",
               "MI",
@@ -258,10 +257,6 @@
             ],
             "description": "Type of metric to use",
             "value-key": "[METRIC_TYPE]"
-=======
-            "value-choices": ["SSD", "MI", "NMI", "NCC", "MAHAL"],
-            "description": "Type of metric to use"
->>>>>>> 7cbbe663
           },
           {
             "id": "metric_param",
