--- conflicted
+++ resolved
@@ -1,22 +1,15 @@
 {
-<<<<<<< HEAD
   "name": "antsRegistration",
   "command-line": "antsRegistration",
   "description": "This program is a user-level registration application meant to utilize classes in ITK v4.0 and later. The user can specify any number of \"stages\" where a stage consists of a transform; an image metric; and iterations, shrink factors, and smoothing sigmas for each level. Note that explicitly setting the dimensionality, metric, transform, output, convergence, shrink-factors, and smoothing-sigmas parameters is mandatory.",
   "author": "ANTs authors",
   "url": "https://github.com/ANTsX/ANTs",
   "tool-version": "v2.4.3-gcaa60eb",
-=======
-  "name": "Registration",
-  "tool-version": "1.0",
-  "description": "Registration, as implemented in Nipype (module: nipype.interfaces.ants.registration, interface: Registration). Automatic nipype2boutiques conversion failed.",
-  "command-line": "dummy",
   "schema-version": "0.5",
   "container-image": {
     "type": "docker",
     "image": "fcpindi/c-pac:latest"
   },
->>>>>>> 46816d83
   "inputs": [
     {
       "id": "dimensionality",
