--- conflicted
+++ resolved
@@ -25,12 +25,8 @@
       "description": "Zero padded output dataset files",
       "id": "output_files",
       "name": "Output files",
-<<<<<<< HEAD
-      "path-template": "."
-=======
       "path-template": ".",
       "list": true
->>>>>>> 20fa2d2c
     }
   ],
   "url": "https://afni.nimh.nih.gov/"
